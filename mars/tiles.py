#!/usr/bin/env python
# -*- coding: utf-8 -*-
# Copyright 1999-2020 Alibaba Group Holding Ltd.
#
# Licensed under the Apache License, Version 2.0 (the "License");
# you may not use this file except in compliance with the License.
# You may obtain a copy of the License at
#
#      http://www.apache.org/licenses/LICENSE-2.0
#
# Unless required by applicable law or agreed to in writing, software
# distributed under the License is distributed on an "AS IS" BASIS,
# WITHOUT WARRANTIES OR CONDITIONS OF ANY KIND, either express or implied.
# See the License for the specific language governing permissions and
# limitations under the License.

import itertools
from collections import deque
import sys
import weakref

from .graph import DAG
from .compat import six
from .utils import kernel_mode, enter_build_mode


class Tileable(object):
    __slots__ = ()

    @property
    def op(self):
        raise NotImplementedError

    @property
    def inputs(self):
        raise NotImplementedError

    @property
    def chunks(self):
        raise NotImplementedError

    def is_coarse(self):
        raise NotImplementedError

    def copy_from(self, other):
        raise NotImplementedError

    def tiles(self):
        return handler.tiles(self)

    def single_tiles(self):
        return handler.single_tiles(self)

    @kernel_mode
    def build_graph(self, graph=None, cls=DAG, tiled=False, compose=True,
                    **build_chunk_graph_kwargs):
        tileable_graph = graph if not tiled else None
        tileable_graph_builder = TileableGraphBuilder(graph=tileable_graph, graph_cls=cls)
        tileable_graph = tileable_graph_builder.build([self])
        if not tiled:
            return tileable_graph
        chunk_graph_builder = ChunkGraphBuilder(
            graph=graph, graph_cls=cls, compose=compose,
            **build_chunk_graph_kwargs)
        return chunk_graph_builder.build([self], tileable_graph=tileable_graph)
<<<<<<< HEAD
        # from .utils import build_fetch
        #
        # executed_keys = set(executed_keys or [])
        # if tiled and self.is_coarse():
        #     self.tiles()
        #
        # graph = graph if graph is not None else cls()
        # keys = None
        #
        # if tiled:
        #     nodes = list(c.data for c in self.chunks)
        #     keys = list(c.key for c in self.chunks)
        # else:
        #     nodes = list(self.op.outputs)
        #
        # node_to_fetch = dict()
        #
        # def _generate_fetch_node(n):
        #     if n in node_to_fetch:
        #         return node_to_fetch[n]
        #     fn = build_fetch(n).data
        #     node_to_fetch[n] = fn
        #     return fn
        #
        # visited = set()
        # while len(nodes) > 0:
        #     node = nodes.pop()
        #
        #     # replace executed tensor/chunk by tensor/chunk with fetch op
        #     if node.key in executed_keys:
        #         node = _generate_fetch_node(node)
        #
        #     visited.add(node)
        #     if not graph.contains(node):
        #         graph.add_node(node)
        #     children = node.inputs or []
        #     for c in children:
        #         if c.key in executed_keys:
        #             visited.add(c)
        #             c = _generate_fetch_node(c)
        #         if not graph.contains(c):
        #             graph.add_node(c)
        #         if not graph.has_successor(c, node):
        #             graph.add_edge(c, node)
        #     nodes.extend([c for c in itertools.chain(*[inp.op.outputs for inp in node.inputs or []])
        #                   if c not in visited])
        # if tiled and compose:
        #     graph.compose(keys=keys)
        #
        # if not tiled and any(not n.is_coarse() for n in graph):
        #     return self._to_coarse_graph(graph)
        #
        # return graph
=======
>>>>>>> e7c46ab4

    @staticmethod
    def _to_coarse_graph(graph):
        new_graph = type(graph)()
        visited = dict()
        for n in graph:
            if n not in visited:
                new_node = n.to_coarse()
                visited[n] = new_node
                new_graph.add_node(new_node)
            for succ in graph.successors(n):
                if succ not in visited:
                    new_node = succ.to_coarse()
                    visited[succ] = new_node
                    new_graph.add_node(new_node)
                new_graph.add_edge(visited[n], visited[succ])
        return new_graph

    def visualize(self, graph_attrs=None, node_attrs=None, **kw):
        from graphviz import Source

        g = self.build_graph(**kw)
        dot = g.to_dot(graph_attrs=graph_attrs, node_attrs=node_attrs,
                       result_chunk_keys={c.key for c in self.chunks})

        return Source(dot)


class TilesError(Exception):
    pass


class DataNotReady(TilesError):
    pass


class TilesFail(TilesError):
    pass


class NotSupportTile(Exception):
    pass


class OperandTilesHandler(object):
    _handlers = {}

    @classmethod
    def _get_op_cls(cls, op):
        if isinstance(op, type):
            return op
        return type(op)

    @classmethod
    def register(cls, op, tile_handler):
        cls._handlers[cls._get_op_cls(op)] = tile_handler

    @classmethod
    def _assign_to(cls, tile_after_tensor_datas, tile_before_tensor_datas):
        assert len(tile_after_tensor_datas) == len(tile_before_tensor_datas)

        for tile_after_tensor_data, tile_before_tensor_data in \
                zip(tile_after_tensor_datas, tile_before_tensor_datas):
            if tile_before_tensor_data is None:
                # garbage collected
                continue
            tile_after_tensor_data.copy_to(tile_before_tensor_data)
            tile_before_tensor_data.op.outputs = tile_before_tensor_datas

    @kernel_mode
    def _dispatch(self, op):
        op_cls = self._get_op_cls(op)
        try:
            handler = self._handlers[op_cls]
            return handler(op)
        except KeyError as e:
            if hasattr(op_cls, 'tile'):
                # has tile implementation
                return op_cls.tile(op)
            for op_clz in self._handlers.keys():
                if issubclass(op_cls, op_clz):
                    self._handlers[op_cls] = self._handlers[op_clz]
                    return self._handlers[op_cls](op)

            raise e

    def dispatch(self, to_tiles):
        return self._dispatch(to_tiles.op)

    def single_tiles(self, to_tiles):
        if to_tiles.is_coarse() and to_tiles.op:
            dispatched = self._dispatch(to_tiles.op)
            self._assign_to([d.data for d in dispatched], to_tiles.op.outputs)

        return to_tiles

    def tiles(self, tiles_obj):
        graph = DAG()
        visited = {id(tiles_obj)}
        q = deque([tiles_obj])

        while q:
            to_tiles = q.popleft()
            if to_tiles not in graph:
                graph.add_node(to_tiles)
            objs = to_tiles.inputs or []
            for o in objs:
                if not isinstance(o, Tileable):
                    continue
                if o not in graph:
                    graph.add_node(o)
                graph.add_edge(o, to_tiles)
                if id(o) in visited:
                    continue
                visited.add(id(o))
                q.append(o)

        for node in graph.topological_iter():
            if node.is_coarse() and node.op:
                tiled = self._dispatch(node.op)
                self._assign_to([t.data for t in tiled], node.op.outputs)
                for tile_before_data, tile_after in zip(node.op.outputs, tiled):
                    _tileable_data_to_tiled[tile_before_data] = tile_after.data

        return tiles_obj


handler = OperandTilesHandler()
register = OperandTilesHandler.register

_tileable_data_to_tiled = weakref.WeakKeyDictionary()


@enter_build_mode
def get_tiled(tileable):
    tileable_data = tileable.data if hasattr(tileable, 'data') else tileable
    return _tileable_data_to_tiled[tileable_data]


class GraphBuilder(object):
    def __init__(self, graph=None, graph_cls=DAG, node_processor=None):
<<<<<<< HEAD
=======
        self._graph_cls = graph_cls
>>>>>>> e7c46ab4
        if graph is not None:
            self._graph = graph
        else:
            self._graph = graph_cls()
        self._node_processor = node_processor

<<<<<<< HEAD
=======
    def _get_inputs(self, node):
        return node.inputs or []

>>>>>>> e7c46ab4
    def _add_nodes(self, nodes, visited):
        graph = self._graph

        while len(nodes) > 0:
            node = nodes.pop()
            if self._node_processor:
                # if node processor registered, process the node first
                node = self._node_processor(node)

            visited.add(node)
            if not graph.contains(node):
                graph.add_node(node)
<<<<<<< HEAD
            children = node.inputs or []
=======
            children = self._get_inputs(node)
>>>>>>> e7c46ab4
            for c in children:
                if self._node_processor:
                    c = self._node_processor(c)
                if not graph.contains(c):
                    graph.add_node(c)
                if not graph.has_successor(c, node):
                    graph.add_edge(c, node)
                for n in c.op.outputs:
                    if n not in visited:
                        nodes.append(n)

<<<<<<< HEAD
    def build(self, tileables):
=======
    def build(self, tileables, tileable_graph=None):
>>>>>>> e7c46ab4
        raise NotImplementedError


class TileableGraphBuilder(GraphBuilder):
<<<<<<< HEAD
    @enter_build_mode
    def build(self, tileables):
        visited = set()
        nodes = list(itertools.chain(
            *(tileable.op.outputs for tileable in tileables)))
=======
    def __init__(self, graph=None, graph_cls=DAG, node_processor=None,
                 trace_inputs=True):
        super(TileableGraphBuilder, self).__init__(graph=graph, graph_cls=graph_cls,
                                                   node_processor=node_processor)
        self._trace_inputs=trace_inputs
        self._tileable_set = None

    def _get_inputs(self, node):
        inputs = super(TileableGraphBuilder, self)._get_inputs(node)
        if not self._trace_inputs:
            return [inp for inp in inputs if inp in self._tileable_set]
        else:
            return inputs

    @enter_build_mode
    def build(self, tileables, tileable_graph=None):
        if tileable_graph is not None:  # pragma: no cover
            return tileable_graph

        visited = set()
        nodes = list(itertools.chain(
            *(tileable.op.outputs for tileable in tileables)))
        self._tileable_set = set(nodes)
>>>>>>> e7c46ab4
        self._add_nodes(nodes, visited)
        return self._graph


class ChunkGraphBuilder(GraphBuilder):
    def __init__(self, graph=None, graph_cls=DAG, node_processor=None, compose=True,
                 on_tile=None, on_tile_success=None, on_tile_failure=None):
        super(ChunkGraphBuilder, self).__init__(graph=graph, graph_cls=graph_cls,
                                                node_processor=node_processor)
        self._compose = compose
        self._on_tile = on_tile
        self._on_tile_success = on_tile_success
        self._on_tile_failure = on_tile_failure

<<<<<<< HEAD
    def _tile(self, tileable_data, on_tile):
        cache = _tileable_data_to_tiled
=======
    def _tile(self, tileable_data):
        cache = _tileable_data_to_tiled
        on_tile = self._on_tile
>>>>>>> e7c46ab4

        if tileable_data in cache:
            return [cache[o] for o in tileable_data.op.outputs]

        if on_tile is None:
            # copy tileable
            op = tileable_data.op.copy()
            tds = op.new_tileables([cache[inp] for inp in tileable_data.inputs],
                                   kws=[o.params for o in tileable_data.op.outputs],
                                   output_limit=len(tileable_data.op.outputs),
                                   **tileable_data.extra_params)
            tds[0].single_tiles()
        else:
            tds = on_tile(tileable_data)
            if not isinstance(tds, (list, tuple)):
                tds = [tds]
<<<<<<< HEAD
=======
            assert len(tileable_data.op.outputs) == len(tds)
>>>>>>> e7c46ab4
        for t, td in zip(tileable_data.op.outputs, tds):
            cache[t] = td.data
        return tds

    def _get_tileable_data_graph(self, tileables, tileable_graph):
        if tileable_graph is None:
            # if tileable_data graph not provided
            # create a new one via GraphBuilder
            tileable_graph_builder = TileableGraphBuilder(
                graph_cls=type(self._graph),
                node_processor=self._node_processor)
            tileable_graph = tileable_graph_builder.build(tileables)
        return tileable_graph

    @enter_build_mode
    def build(self, tileables, tileable_graph=None):
        tileable_graph = self._get_tileable_data_graph(tileables, tileable_graph)

        # do tiles and add nodes or edges to chunk graph
        tileables_set = set(tileables)
        keys = []
        visited = set()
        tiled_op = set()
        for tileable_data in tileable_graph.topological_iter():
            nodes = []
            # do tiling
            if tileable_data.op in tiled_op:
                continue
            try:
<<<<<<< HEAD
                tiled = self._tile(tileable_data, self._on_tile)
=======
                tiled = self._tile(tileable_data)
>>>>>>> e7c46ab4
                tiled_op.add(tileable_data.op)
                for t, td in zip(tileable_data.op.outputs, tiled):
                    if self._on_tile_success is not None:
                        td = self._on_tile_success(t, td)
                    nodes.extend(c.data for c in td.chunks)
                    if t in tileables_set:
                        keys.extend(c.key for c in td.chunks)
                    self._add_nodes(nodes, visited)
            except:  # noqa: E722
                exc_info = sys.exc_info()
                if self._on_tile_failure:
                    self._on_tile_failure(tileable_data.op, exc_info)
                else:
                    raise
        if self._compose:
            self._graph.compose(keys=keys)
        return self._graph


class IterativeChunkGraphBuilder(ChunkGraphBuilder):
    def __init__(self, graph=None, graph_cls=DAG, node_processor=None, compose=True,
                 on_tile=None, on_tile_success=None, on_tile_failure=None):
<<<<<<< HEAD
        self._failed_ops = []
        self._iterative_graphs = []
        self._done = False
        super(IterativeChunkGraphBuilder, self).__init__(
            graph=graph, graph_cls=graph_cls, node_processor=node_processor,
            compose=compose, on_tile=on_tile, on_tile_success=on_tile_success,
            on_tile_failure=self._wrap_on_tile_failure(on_tile_failure))
=======
        self._failed_ops = set()
        self._prev_tileable_graph = None
        self._iterative_chunk_graphs = []
        self._done = False
        super(IterativeChunkGraphBuilder, self).__init__(
            graph=graph, graph_cls=graph_cls, node_processor=node_processor,
            compose=compose, on_tile=on_tile,
            on_tile_success=self._wrap_on_tile_success(on_tile_success),
            on_tile_failure=self._wrap_on_tile_failure(on_tile_failure))
        if self._graph_cls is None:
            self._graph_cls = type(self._graph)
>>>>>>> e7c46ab4

    def _wrap_on_tile_failure(self, on_tile_failure):
        def inner(op, exc_info):
            if isinstance(exc_info[1], TilesFail):
<<<<<<< HEAD
                self._failed_ops.append(op)
=======
                self._failed_ops.add(op)
>>>>>>> e7c46ab4
            else:
                if on_tile_failure is not None:
                    on_tile_failure(op, exc_info)
                else:
                    six.reraise(*exc_info)
        return inner

<<<<<<< HEAD
=======
    def _wrap_on_tile_success(self, on_tile_success):
        def inner(tile_before, tile_after):
            # if tile succeed, add the node before tiling
            # to current iterative tileable graph
            if on_tile_success is not None:
                tile_after = on_tile_success(tile_before, tile_after)
            iterative_tileable_graph = self._prev_tileable_graph
            iterative_tileable_graph.add_node(tile_before)
            for inp in tile_before.inputs:
                if inp in iterative_tileable_graph:
                    iterative_tileable_graph.add_edge(inp, tile_before)
            return tile_after
        return inner

>>>>>>> e7c46ab4
    @property
    def failed_ops(self):
        return self._failed_ops

    @property
<<<<<<< HEAD
    def done(self):
        return self._done

    def build(self, tileables, tileable_graph=None):
        self._failed_ops.clear()
        chunk_graph = super(IterativeChunkGraphBuilder, self).build(
            tileables, tileable_graph=tileable_graph)
        self._iterative_graphs.append(chunk_graph)
=======
    def prev_tileable_graph(self):
        return self._prev_tileable_graph

    @property
    def iterative_chunk_graphs(self):
        return self._iterative_chunk_graphs

    @property
    def done(self):
        return self._done

    def _tile(self, tileable_data):
        if any(inp.op in self._failed_ops for inp in tileable_data.inputs):
            raise TilesFail('Tile fail due to failure of inputs')
        return super(IterativeChunkGraphBuilder, self)._tile(tileable_data)

    @enter_build_mode
    def build(self, tileables, tileable_graph=None):
        tileable_graph = self._get_tileable_data_graph(tileables, tileable_graph)
        self._graph = self._graph_cls()
        self._failed_ops.clear()
        self._prev_tileable_graph = type(tileable_graph)()

        chunk_graph = super(IterativeChunkGraphBuilder, self).build(
            tileables, tileable_graph=tileable_graph)
        self._iterative_chunk_graphs.append(chunk_graph)
>>>>>>> e7c46ab4
        if len(self._failed_ops) == 0:
            self._done = True
        return chunk_graph<|MERGE_RESOLUTION|>--- conflicted
+++ resolved
@@ -63,62 +63,6 @@
             graph=graph, graph_cls=cls, compose=compose,
             **build_chunk_graph_kwargs)
         return chunk_graph_builder.build([self], tileable_graph=tileable_graph)
-<<<<<<< HEAD
-        # from .utils import build_fetch
-        #
-        # executed_keys = set(executed_keys or [])
-        # if tiled and self.is_coarse():
-        #     self.tiles()
-        #
-        # graph = graph if graph is not None else cls()
-        # keys = None
-        #
-        # if tiled:
-        #     nodes = list(c.data for c in self.chunks)
-        #     keys = list(c.key for c in self.chunks)
-        # else:
-        #     nodes = list(self.op.outputs)
-        #
-        # node_to_fetch = dict()
-        #
-        # def _generate_fetch_node(n):
-        #     if n in node_to_fetch:
-        #         return node_to_fetch[n]
-        #     fn = build_fetch(n).data
-        #     node_to_fetch[n] = fn
-        #     return fn
-        #
-        # visited = set()
-        # while len(nodes) > 0:
-        #     node = nodes.pop()
-        #
-        #     # replace executed tensor/chunk by tensor/chunk with fetch op
-        #     if node.key in executed_keys:
-        #         node = _generate_fetch_node(node)
-        #
-        #     visited.add(node)
-        #     if not graph.contains(node):
-        #         graph.add_node(node)
-        #     children = node.inputs or []
-        #     for c in children:
-        #         if c.key in executed_keys:
-        #             visited.add(c)
-        #             c = _generate_fetch_node(c)
-        #         if not graph.contains(c):
-        #             graph.add_node(c)
-        #         if not graph.has_successor(c, node):
-        #             graph.add_edge(c, node)
-        #     nodes.extend([c for c in itertools.chain(*[inp.op.outputs for inp in node.inputs or []])
-        #                   if c not in visited])
-        # if tiled and compose:
-        #     graph.compose(keys=keys)
-        #
-        # if not tiled and any(not n.is_coarse() for n in graph):
-        #     return self._to_coarse_graph(graph)
-        #
-        # return graph
-=======
->>>>>>> e7c46ab4
 
     @staticmethod
     def _to_coarse_graph(graph):
@@ -260,22 +204,16 @@
 
 class GraphBuilder(object):
     def __init__(self, graph=None, graph_cls=DAG, node_processor=None):
-<<<<<<< HEAD
-=======
         self._graph_cls = graph_cls
->>>>>>> e7c46ab4
         if graph is not None:
             self._graph = graph
         else:
             self._graph = graph_cls()
         self._node_processor = node_processor
 
-<<<<<<< HEAD
-=======
     def _get_inputs(self, node):
         return node.inputs or []
 
->>>>>>> e7c46ab4
     def _add_nodes(self, nodes, visited):
         graph = self._graph
 
@@ -288,11 +226,7 @@
             visited.add(node)
             if not graph.contains(node):
                 graph.add_node(node)
-<<<<<<< HEAD
-            children = node.inputs or []
-=======
             children = self._get_inputs(node)
->>>>>>> e7c46ab4
             for c in children:
                 if self._node_processor:
                     c = self._node_processor(c)
@@ -304,22 +238,11 @@
                     if n not in visited:
                         nodes.append(n)
 
-<<<<<<< HEAD
-    def build(self, tileables):
-=======
     def build(self, tileables, tileable_graph=None):
->>>>>>> e7c46ab4
         raise NotImplementedError
 
 
 class TileableGraphBuilder(GraphBuilder):
-<<<<<<< HEAD
-    @enter_build_mode
-    def build(self, tileables):
-        visited = set()
-        nodes = list(itertools.chain(
-            *(tileable.op.outputs for tileable in tileables)))
-=======
     def __init__(self, graph=None, graph_cls=DAG, node_processor=None,
                  trace_inputs=True):
         super(TileableGraphBuilder, self).__init__(graph=graph, graph_cls=graph_cls,
@@ -343,7 +266,6 @@
         nodes = list(itertools.chain(
             *(tileable.op.outputs for tileable in tileables)))
         self._tileable_set = set(nodes)
->>>>>>> e7c46ab4
         self._add_nodes(nodes, visited)
         return self._graph
 
@@ -358,14 +280,9 @@
         self._on_tile_success = on_tile_success
         self._on_tile_failure = on_tile_failure
 
-<<<<<<< HEAD
-    def _tile(self, tileable_data, on_tile):
-        cache = _tileable_data_to_tiled
-=======
     def _tile(self, tileable_data):
         cache = _tileable_data_to_tiled
         on_tile = self._on_tile
->>>>>>> e7c46ab4
 
         if tileable_data in cache:
             return [cache[o] for o in tileable_data.op.outputs]
@@ -382,10 +299,7 @@
             tds = on_tile(tileable_data)
             if not isinstance(tds, (list, tuple)):
                 tds = [tds]
-<<<<<<< HEAD
-=======
             assert len(tileable_data.op.outputs) == len(tds)
->>>>>>> e7c46ab4
         for t, td in zip(tileable_data.op.outputs, tds):
             cache[t] = td.data
         return tds
@@ -415,11 +329,7 @@
             if tileable_data.op in tiled_op:
                 continue
             try:
-<<<<<<< HEAD
-                tiled = self._tile(tileable_data, self._on_tile)
-=======
                 tiled = self._tile(tileable_data)
->>>>>>> e7c46ab4
                 tiled_op.add(tileable_data.op)
                 for t, td in zip(tileable_data.op.outputs, tiled):
                     if self._on_tile_success is not None:
@@ -442,15 +352,6 @@
 class IterativeChunkGraphBuilder(ChunkGraphBuilder):
     def __init__(self, graph=None, graph_cls=DAG, node_processor=None, compose=True,
                  on_tile=None, on_tile_success=None, on_tile_failure=None):
-<<<<<<< HEAD
-        self._failed_ops = []
-        self._iterative_graphs = []
-        self._done = False
-        super(IterativeChunkGraphBuilder, self).__init__(
-            graph=graph, graph_cls=graph_cls, node_processor=node_processor,
-            compose=compose, on_tile=on_tile, on_tile_success=on_tile_success,
-            on_tile_failure=self._wrap_on_tile_failure(on_tile_failure))
-=======
         self._failed_ops = set()
         self._prev_tileable_graph = None
         self._iterative_chunk_graphs = []
@@ -462,16 +363,11 @@
             on_tile_failure=self._wrap_on_tile_failure(on_tile_failure))
         if self._graph_cls is None:
             self._graph_cls = type(self._graph)
->>>>>>> e7c46ab4
 
     def _wrap_on_tile_failure(self, on_tile_failure):
         def inner(op, exc_info):
             if isinstance(exc_info[1], TilesFail):
-<<<<<<< HEAD
-                self._failed_ops.append(op)
-=======
                 self._failed_ops.add(op)
->>>>>>> e7c46ab4
             else:
                 if on_tile_failure is not None:
                     on_tile_failure(op, exc_info)
@@ -479,8 +375,6 @@
                     six.reraise(*exc_info)
         return inner
 
-<<<<<<< HEAD
-=======
     def _wrap_on_tile_success(self, on_tile_success):
         def inner(tile_before, tile_after):
             # if tile succeed, add the node before tiling
@@ -495,22 +389,11 @@
             return tile_after
         return inner
 
->>>>>>> e7c46ab4
     @property
     def failed_ops(self):
         return self._failed_ops
 
     @property
-<<<<<<< HEAD
-    def done(self):
-        return self._done
-
-    def build(self, tileables, tileable_graph=None):
-        self._failed_ops.clear()
-        chunk_graph = super(IterativeChunkGraphBuilder, self).build(
-            tileables, tileable_graph=tileable_graph)
-        self._iterative_graphs.append(chunk_graph)
-=======
     def prev_tileable_graph(self):
         return self._prev_tileable_graph
 
@@ -537,7 +420,6 @@
         chunk_graph = super(IterativeChunkGraphBuilder, self).build(
             tileables, tileable_graph=tileable_graph)
         self._iterative_chunk_graphs.append(chunk_graph)
->>>>>>> e7c46ab4
         if len(self._failed_ops) == 0:
             self._done = True
         return chunk_graph