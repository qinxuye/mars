#!/usr/bin/env python
# -*- coding: utf-8 -*-
# Copyright 1999-2020 Alibaba Group Holding Ltd.
#
# Licensed under the Apache License, Version 2.0 (the "License");
# you may not use this file except in compliance with the License.
# You may obtain a copy of the License at
#
#      http://www.apache.org/licenses/LICENSE-2.0
#
# Unless required by applicable law or agreed to in writing, software
# distributed under the License is distributed on an "AS IS" BASIS,
# WITHOUT WARRANTIES OR CONDITIONS OF ANY KIND, either express or implied.
# See the License for the specific language governing permissions and
# limitations under the License.

import itertools
from collections import deque
import sys
import weakref

from .graph import DAG
from .compat import six
from .utils import kernel_mode, enter_build_mode


class Tileable(object):
    __slots__ = ()

    @property
    def op(self):
        raise NotImplementedError

    @property
    def inputs(self):
        raise NotImplementedError

    @property
    def chunks(self):
        raise NotImplementedError

    def is_coarse(self):
        raise NotImplementedError

    def copy_from(self, other):
        raise NotImplementedError

    def tiles(self):
        return handler.tiles(self)

    def single_tiles(self):
        return handler.single_tiles(self)

    @kernel_mode
    def build_graph(self, graph=None, cls=DAG, tiled=False, compose=True,
                    **build_chunk_graph_kwargs):
        tileable_graph = graph if not tiled else None
        tileable_graph_builder = TileableGraphBuilder(graph=tileable_graph, graph_cls=cls)
        tileable_graph = tileable_graph_builder.build([self])
        if not tiled:
            return tileable_graph
        chunk_graph_builder = ChunkGraphBuilder(
            graph=graph, graph_cls=cls, compose=compose,
            **build_chunk_graph_kwargs)
        return chunk_graph_builder.build([self], tileable_graph=tileable_graph)

    @staticmethod
    def _to_coarse_graph(graph):
        new_graph = type(graph)()
        visited = dict()
        for n in graph:
            if n not in visited:
                new_node = n.to_coarse()
                visited[n] = new_node
                new_graph.add_node(new_node)
            for succ in graph.successors(n):
                if succ not in visited:
                    new_node = succ.to_coarse()
                    visited[succ] = new_node
                    new_graph.add_node(new_node)
                new_graph.add_edge(visited[n], visited[succ])
        return new_graph

    def visualize(self, graph_attrs=None, node_attrs=None, **kw):
        from graphviz import Source

        g = self.build_graph(**kw)
        dot = g.to_dot(graph_attrs=graph_attrs, node_attrs=node_attrs,
                       result_chunk_keys={c.key for c in self.chunks})

        return Source(dot)


class TilesError(Exception):
    pass


class DataNotReady(TilesError):
    pass


class TilesFail(TilesError):
    pass


class NotSupportTile(Exception):
    pass


class OperandTilesHandler(object):
    _handlers = {}

    @classmethod
    def _get_op_cls(cls, op):
        if isinstance(op, type):
            return op
        return type(op)

    @classmethod
    def register(cls, op, tile_handler):
        cls._handlers[cls._get_op_cls(op)] = tile_handler

    @classmethod
    def _assign_to(cls, tile_after_tensor_datas, tile_before_tensor_datas):
        assert len(tile_after_tensor_datas) == len(tile_before_tensor_datas)

        for tile_after_tensor_data, tile_before_tensor_data in \
                zip(tile_after_tensor_datas, tile_before_tensor_datas):
            if tile_before_tensor_data is None:
                # garbage collected
                continue
            tile_after_tensor_data.copy_to(tile_before_tensor_data)
            tile_before_tensor_data.op.outputs = tile_before_tensor_datas

    @kernel_mode
    def _dispatch(self, op):
        op_cls = self._get_op_cls(op)
        try:
            handler = self._handlers[op_cls]
            return handler(op)
        except KeyError as e:
            if hasattr(op_cls, 'tile'):
                # has tile implementation
                return op_cls.tile(op)
            for op_clz in self._handlers.keys():
                if issubclass(op_cls, op_clz):
                    self._handlers[op_cls] = self._handlers[op_clz]
                    return self._handlers[op_cls](op)

            raise e

    def dispatch(self, to_tiles):
        return self._dispatch(to_tiles.op)

    def single_tiles(self, to_tiles):
        if to_tiles.is_coarse() and to_tiles.op:
            dispatched = self._dispatch(to_tiles.op)
            self._assign_to([d.data for d in dispatched], to_tiles.op.outputs)

        return to_tiles

    def tiles(self, tiles_obj):
        graph = DAG()
        visited = {id(tiles_obj)}
        q = deque([tiles_obj])

        while q:
            to_tiles = q.popleft()
            if to_tiles not in graph:
                graph.add_node(to_tiles)
            objs = to_tiles.inputs or []
            for o in objs:
                if not isinstance(o, Tileable):
                    continue
                if o not in graph:
                    graph.add_node(o)
                graph.add_edge(o, to_tiles)
                if id(o) in visited:
                    continue
                visited.add(id(o))
                q.append(o)

        for node in graph.topological_iter():
            if node.is_coarse() and node.op:
                tiled = self._dispatch(node.op)
                self._assign_to([t.data for t in tiled], node.op.outputs)
                for tile_before_data, tile_after in zip(node.op.outputs, tiled):
                    _tileable_data_to_tiled[tile_before_data] = tile_after.data

        return tiles_obj


handler = OperandTilesHandler()
register = OperandTilesHandler.register

_tileable_data_to_tiled = weakref.WeakKeyDictionary()


@enter_build_mode
<<<<<<< HEAD
def get_tiled(tileable):
    tileable_data = tileable.data if hasattr(tileable, 'data') else tileable
    return _tileable_data_to_tiled[tileable_data]
=======
def get_tiled(tileable, raise_err_if_not_tiled=True):
    tileable_data = tileable.data if hasattr(tileable, 'data') else tileable
    if raise_err_if_not_tiled:
        return _tileable_data_to_tiled[tileable_data]
    else:
        return _tileable_data_to_tiled.get(tileable_data)
>>>>>>> 1db82338


class GraphBuilder(object):
    def __init__(self, graph=None, graph_cls=DAG, node_processor=None):
        self._graph_cls = graph_cls
        if graph is not None:
            self._graph = graph
        else:
            self._graph = graph_cls()
        self._node_processor = node_processor

    def _get_inputs(self, node):
        return node.inputs or []

    def _add_nodes(self, nodes, visited):
        graph = self._graph

        while len(nodes) > 0:
            node = nodes.pop()
            if self._node_processor:
                # if node processor registered, process the node first
                node = self._node_processor(node)

            visited.add(node)
            if not graph.contains(node):
                graph.add_node(node)
            children = self._get_inputs(node)
            for c in children:
                if self._node_processor:
                    c = self._node_processor(c)
                if not graph.contains(c):
                    graph.add_node(c)
                if not graph.has_successor(c, node):
                    graph.add_edge(c, node)
                for n in c.op.outputs:
                    if n not in visited:
                        nodes.append(n)

    def build(self, tileables, tileable_graph=None):
        raise NotImplementedError


class TileableGraphBuilder(GraphBuilder):
    def __init__(self, graph=None, graph_cls=DAG, node_processor=None,
                 trace_inputs=True):
        super(TileableGraphBuilder, self).__init__(graph=graph, graph_cls=graph_cls,
                                                   node_processor=node_processor)
        self._trace_inputs=trace_inputs
        self._tileable_set = None

    def _get_inputs(self, node):
        inputs = super(TileableGraphBuilder, self)._get_inputs(node)
        if not self._trace_inputs:
            return [inp for inp in inputs if inp in self._tileable_set]
        else:
            return inputs

    @enter_build_mode
    def build(self, tileables, tileable_graph=None):
        if tileable_graph is not None:  # pragma: no cover
            return tileable_graph

        visited = set()
        nodes = list(itertools.chain(
            *(tileable.op.outputs for tileable in tileables)))
        self._tileable_set = set(nodes)
        self._add_nodes(nodes, visited)
        return self._graph


class ChunkGraphBuilder(GraphBuilder):
    def __init__(self, graph=None, graph_cls=DAG, node_processor=None, compose=True,
                 on_tile=None, on_tile_success=None, on_tile_failure=None):
        super(ChunkGraphBuilder, self).__init__(graph=graph, graph_cls=graph_cls,
                                                node_processor=node_processor)
        self._compose = compose
        self._on_tile = on_tile
        self._on_tile_success = on_tile_success
        self._on_tile_failure = on_tile_failure

    def _tile(self, tileable_data):
        cache = _tileable_data_to_tiled
        on_tile = self._on_tile

        if tileable_data in cache:
            return [cache[o] for o in tileable_data.op.outputs]

        if on_tile is None:
            # copy tileable
            op = tileable_data.op.copy()
            tds = op.new_tileables([cache[inp] for inp in tileable_data.inputs],
                                   kws=[o.params for o in tileable_data.op.outputs],
                                   output_limit=len(tileable_data.op.outputs),
                                   **tileable_data.extra_params)
            tds[0].single_tiles()
        else:
            tds = on_tile(tileable_data)
            if not isinstance(tds, (list, tuple)):
                tds = [tds]
            assert len(tileable_data.op.outputs) == len(tds)
        for t, td in zip(tileable_data.op.outputs, tds):
            cache[t] = td.data
        return tds

    def _get_tileable_data_graph(self, tileables, tileable_graph):
        if tileable_graph is None:
            # if tileable_data graph not provided
            # create a new one via GraphBuilder
            tileable_graph_builder = TileableGraphBuilder(
                graph_cls=type(self._graph),
                node_processor=self._node_processor)
            tileable_graph = tileable_graph_builder.build(tileables)
        return tileable_graph

    @enter_build_mode
    def build(self, tileables, tileable_graph=None):
        tileable_graph = self._get_tileable_data_graph(tileables, tileable_graph)

        # do tiles and add nodes or edges to chunk graph
        tileables_set = set(tileables)
        keys = []
        visited = set()
        tiled_op = set()
        for tileable_data in tileable_graph.topological_iter():
            nodes = []
            # do tiling
            if tileable_data.op in tiled_op:
                continue
            try:
                tiled = self._tile(tileable_data)
                tiled_op.add(tileable_data.op)
                for t, td in zip(tileable_data.op.outputs, tiled):
                    if self._on_tile_success is not None:
                        td = self._on_tile_success(t, td)
                    nodes.extend(c.data for c in td.chunks)
                    if t in tileables_set:
                        keys.extend(c.key for c in td.chunks)
                    self._add_nodes(nodes, visited)
            except:  # noqa: E722
                exc_info = sys.exc_info()
                if self._on_tile_failure:
                    self._on_tile_failure(tileable_data.op, exc_info)
                else:
                    raise
        if self._compose:
            self._graph.compose(keys=keys)
        return self._graph


class IterativeChunkGraphBuilder(ChunkGraphBuilder):
    def __init__(self, graph=None, graph_cls=DAG, node_processor=None, compose=True,
                 on_tile=None, on_tile_success=None, on_tile_failure=None):
        self._failed_ops = set()
        self._prev_tileable_graph = None
        self._iterative_chunk_graphs = []
        self._done = False
        super(IterativeChunkGraphBuilder, self).__init__(
            graph=graph, graph_cls=graph_cls, node_processor=node_processor,
            compose=compose, on_tile=on_tile,
            on_tile_success=self._wrap_on_tile_success(on_tile_success),
            on_tile_failure=self._wrap_on_tile_failure(on_tile_failure))
        if self._graph_cls is None:
            self._graph_cls = type(self._graph)

    def _wrap_on_tile_failure(self, on_tile_failure):
        def inner(op, exc_info):
            if isinstance(exc_info[1], TilesFail):
                self._failed_ops.add(op)
            else:
                if on_tile_failure is not None:
                    on_tile_failure(op, exc_info)
                else:
                    six.reraise(*exc_info)
        return inner

    def _wrap_on_tile_success(self, on_tile_success):
        def inner(tile_before, tile_after):
            # if tile succeed, add the node before tiling
            # to current iterative tileable graph
            if on_tile_success is not None:
                tile_after = on_tile_success(tile_before, tile_after)
            iterative_tileable_graph = self._prev_tileable_graph
            iterative_tileable_graph.add_node(tile_before)
            for inp in tile_before.inputs:
                if inp in iterative_tileable_graph:
                    iterative_tileable_graph.add_edge(inp, tile_before)
            return tile_after
        return inner

    @property
    def failed_ops(self):
        return self._failed_ops

    @property
    def prev_tileable_graph(self):
        return self._prev_tileable_graph

    @property
    def iterative_chunk_graphs(self):
        return self._iterative_chunk_graphs

    @property
    def done(self):
        return self._done

    def _tile(self, tileable_data):
        if any(inp.op in self._failed_ops for inp in tileable_data.inputs):
            raise TilesFail('Tile fail due to failure of inputs')
        return super(IterativeChunkGraphBuilder, self)._tile(tileable_data)

    @enter_build_mode
    def build(self, tileables, tileable_graph=None):
        tileable_graph = self._get_tileable_data_graph(tileables, tileable_graph)
        self._graph = self._graph_cls()
        self._failed_ops.clear()
        self._prev_tileable_graph = type(tileable_graph)()

        chunk_graph = super(IterativeChunkGraphBuilder, self).build(
            tileables, tileable_graph=tileable_graph)
        self._iterative_chunk_graphs.append(chunk_graph)
        if len(self._failed_ops) == 0:
            self._done = True
        return chunk_graph<|MERGE_RESOLUTION|>--- conflicted
+++ resolved
@@ -197,18 +197,12 @@
 
 
 @enter_build_mode
-<<<<<<< HEAD
-def get_tiled(tileable):
-    tileable_data = tileable.data if hasattr(tileable, 'data') else tileable
-    return _tileable_data_to_tiled[tileable_data]
-=======
 def get_tiled(tileable, raise_err_if_not_tiled=True):
     tileable_data = tileable.data if hasattr(tileable, 'data') else tileable
     if raise_err_if_not_tiled:
         return _tileable_data_to_tiled[tileable_data]
     else:
         return _tileable_data_to_tiled.get(tileable_data)
->>>>>>> 1db82338
 
 
 class GraphBuilder(object):
