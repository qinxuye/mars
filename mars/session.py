--- conflicted
+++ resolved
@@ -19,10 +19,7 @@
 from .core import Entity, Base
 from .context import LocalDictContext
 from .tiles import get_tiled
-<<<<<<< HEAD
-=======
 from .executor import Executor
->>>>>>> e7c46ab4
 try:
     from .resource import cpu_count, cuda_count
 except ImportError:  # pragma: no cover
